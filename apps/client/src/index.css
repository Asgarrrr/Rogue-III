<<<<<<< HEAD
:root {
  font-family: "JetBrains Mono", "IBM Plex Mono", "SFMono-Regular", Menlo, Consolas,
    "Liberation Mono", monospace;
  line-height: 1.4;
  font-weight: 400;
  color: #e4e4e4;
  background: #0f1115;
  font-synthesis: none;
  text-rendering: optimizeLegibility;
  -webkit-font-smoothing: antialiased;
  -moz-osx-font-smoothing: grayscale;
}

* {
  box-sizing: border-box;
}

body {
  margin: 0;
  min-height: 100vh;
  background: radial-gradient(circle at 20% 20%, #1b1f2a 0, transparent 30%),
    radial-gradient(circle at 80% 0%, #1a1f2c 0, transparent 25%),
    #0f1115;
  color: inherit;
}

button {
  font-family: inherit;
=======
@import "tailwindcss";

/* Departure Mono Font Face */
@font-face {
  font-family: 'Departure Mono';
  src: url('./fonts/departure-mono/DepartureMono-Regular.woff2') format('woff2'),
       url('./fonts/departure-mono/DepartureMono-Regular.woff') format('woff');
  font-weight: 400;
  font-style: normal;
  font-display: swap;
}

@base {
  html, body {
    overscroll-behavior: none;
  }
}

@theme {
  --color-abyss: oklch(0.215 0.032 355.25);
  
}

@layer utilities {
  .font-departure-mono {
    font-family: 'Departure Mono', 'Courier New', Courier, monospace;
  }
>>>>>>> 16ca816e
}<|MERGE_RESOLUTION|>--- conflicted
+++ resolved
@@ -1,4 +1,32 @@
-<<<<<<< HEAD
+@import "tailwindcss";
+
+/* Departure Mono Font Face */
+@font-face {
+  font-family: 'Departure Mono';
+  src: url('./fonts/departure-mono/DepartureMono-Regular.woff2') format('woff2'),
+       url('./fonts/departure-mono/DepartureMono-Regular.woff') format('woff');
+  font-weight: 400;
+  font-style: normal;
+  font-display: swap;
+}
+
+@base {
+  html, body {
+    overscroll-behavior: none;
+  }
+}
+
+@theme {
+  --color-abyss: oklch(0.215 0.032 355.25);
+
+}
+
+@layer utilities {
+  .font-departure-mono {
+    font-family: 'Departure Mono', 'Courier New', Courier, monospace;
+  }
+}
+
 :root {
   font-family: "JetBrains Mono", "IBM Plex Mono", "SFMono-Regular", Menlo, Consolas,
     "Liberation Mono", monospace;
@@ -27,33 +55,4 @@
 
 button {
   font-family: inherit;
-=======
-@import "tailwindcss";
-
-/* Departure Mono Font Face */
-@font-face {
-  font-family: 'Departure Mono';
-  src: url('./fonts/departure-mono/DepartureMono-Regular.woff2') format('woff2'),
-       url('./fonts/departure-mono/DepartureMono-Regular.woff') format('woff');
-  font-weight: 400;
-  font-style: normal;
-  font-display: swap;
-}
-
-@base {
-  html, body {
-    overscroll-behavior: none;
-  }
-}
-
-@theme {
-  --color-abyss: oklch(0.215 0.032 355.25);
-  
-}
-
-@layer utilities {
-  .font-departure-mono {
-    font-family: 'Departure Mono', 'Courier New', Courier, monospace;
-  }
->>>>>>> 16ca816e
 }